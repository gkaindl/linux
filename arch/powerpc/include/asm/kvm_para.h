--- conflicted
+++ resolved
@@ -20,76 +20,6 @@
 #define __POWERPC_KVM_PARA_H__
 
 #include <uapi/asm/kvm_para.h>
-
-<<<<<<< HEAD
-/*
- * Additions to this struct must only occur at the end, and should be
- * accompanied by a KVM_MAGIC_FEAT flag to advertise that they are present
- * (albeit not necessarily relevant to the current target hardware platform).
- *
- * Struct fields are always 32 or 64 bit aligned, depending on them being 32
- * or 64 bit wide respectively.
- *
- * See Documentation/virtual/kvm/ppc-pv.txt
- */
-struct kvm_vcpu_arch_shared {
-	__u64 scratch1;
-	__u64 scratch2;
-	__u64 scratch3;
-	__u64 critical;		/* Guest may not get interrupts if == r1 */
-	__u64 sprg0;
-	__u64 sprg1;
-	__u64 sprg2;
-	__u64 sprg3;
-	__u64 srr0;
-	__u64 srr1;
-	__u64 dar;		/* dear on BookE */
-	__u64 msr;
-	__u32 dsisr;
-	__u32 int_pending;	/* Tells the guest if we have an interrupt */
-	__u32 sr[16];
-	__u32 mas0;
-	__u32 mas1;
-	__u64 mas7_3;
-	__u64 mas2;
-	__u32 mas4;
-	__u32 mas6;
-	__u32 esr;
-	__u32 pir;
-
-	/*
-	 * SPRG4-7 are user-readable, so we can only keep these consistent
-	 * between the shared area and the real registers when there's an
-	 * intervening exit to KVM.  This also applies to SPRG3 on some
-	 * chips.
-	 *
-	 * This suffices for access by guest userspace, since in PR-mode
-	 * KVM, an exit must occur when changing the guest's MSR[PR].
-	 * If the guest kernel writes to SPRG3-7 via the shared area, it
-	 * must also use the shared area for reading while in kernel space.
-	 */
-	__u64 sprg4;
-	__u64 sprg5;
-	__u64 sprg6;
-	__u64 sprg7;
-};
-
-#define KVM_SC_MAGIC_R0		0x4b564d21 /* "KVM!" */
-
-#define KVM_HCALL_TOKEN(num)     _EV_HCALL_TOKEN(EV_KVM_VENDOR_ID, num)
-
-#include <asm/epapr_hcalls.h>
-
-#define KVM_FEATURE_MAGIC_PAGE	1
-
-#define KVM_MAGIC_FEAT_SR		(1 << 0)
-
-/* MASn, ESR, PIR, and high SPRGs */
-#define KVM_MAGIC_FEAT_MAS0_TO_SPRG7	(1 << 1)
-
-#ifdef __KERNEL__
-=======
->>>>>>> 35fd3dc5
 
 #ifdef CONFIG_KVM_GUEST
 
