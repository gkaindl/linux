--- conflicted
+++ resolved
@@ -174,7 +174,6 @@
 		kvm_hypercall3(call, arg1, arg2, arg3);
 	else
 		async_hcall(call, arg1, arg2, arg3, 0);
-<<<<<<< HEAD
 }
 
 #ifdef CONFIG_X86_PAE
@@ -188,26 +187,6 @@
 		kvm_hypercall4(call, arg1, arg2, arg3, arg4);
 	else
 		async_hcall(call, arg1, arg2, arg3, arg4);
-=======
->>>>>>> 80ffb3cc
-}
-#endif
-
-<<<<<<< HEAD
-/* When lazy mode is turned off reset the per-cpu lazy mode variable and then
- * issue the do-nothing hypercall to flush any stored calls. */
-=======
-#ifdef CONFIG_X86_PAE
-static void lazy_hcall4(unsigned long call,
-		       unsigned long arg1,
-		       unsigned long arg2,
-		       unsigned long arg3,
-		       unsigned long arg4)
-{
-	if (paravirt_get_lazy_mode() == PARAVIRT_LAZY_NONE)
-		kvm_hypercall4(call, arg1, arg2, arg3, arg4);
-	else
-		async_hcall(call, arg1, arg2, arg3, arg4);
 }
 #endif
 
@@ -215,7 +194,6 @@
  * When lazy mode is turned off reset the per-cpu lazy mode variable and then
  * issue the do-nothing hypercall to flush any stored calls.
 :*/
->>>>>>> 80ffb3cc
 static void lguest_leave_lazy_mmu_mode(void)
 {
 	kvm_hypercall0(LHCALL_FLUSH_ASYNC);
@@ -257,23 +235,15 @@
 	lguest_data.irq_enabled = 0;
 }
 
-<<<<<<< HEAD
-/* Let's pause a moment.  Remember how I said these are called so often?
-=======
 /*
  * Let's pause a moment.  Remember how I said these are called so often?
->>>>>>> 80ffb3cc
  * Jeremy Fitzhardinge optimized them so hard early in 2009 that he had to
  * break some rules.  In particular, these functions are assumed to save their
  * own registers if they need to: normal C functions assume they can trash the
  * eax register.  To use normal C functions, we use
  * PV_CALLEE_SAVE_REGS_THUNK(), which pushes %eax onto the stack, calls the
-<<<<<<< HEAD
- * C function, then restores it. */
-=======
  * C function, then restores it.
  */
->>>>>>> 80ffb3cc
 PV_CALLEE_SAVE_REGS_THUNK(save_fl);
 PV_CALLEE_SAVE_REGS_THUNK(irq_disable);
 /*:*/
@@ -282,22 +252,12 @@
 extern void lg_irq_enable(void);
 extern void lg_restore_fl(unsigned long flags);
 
-<<<<<<< HEAD
-/*M:003 Note that we don't check for outstanding interrupts when we re-enable
- * them (or when we unmask an interrupt).  This seems to work for the moment,
- * since interrupts are rare and we'll just get the interrupt on the next timer
- * tick, but now we can run with CONFIG_NO_HZ, we should revisit this.  One way
- * would be to put the "irq_enabled" field in a page by itself, and have the
- * Host write-protect it when an interrupt comes in when irqs are disabled.
- * There will then be a page fault as soon as interrupts are re-enabled.
-=======
 /*M:003
  * We could be more efficient in our checking of outstanding interrupts, rather
  * than using a branch.  One way would be to put the "irq_enabled" field in a
  * page by itself, and have the Host write-protect it when an interrupt comes
  * in when irqs are disabled.  There will then be a page fault as soon as
  * interrupts are re-enabled.
->>>>>>> 80ffb3cc
  *
  * A better method is to implement soft interrupt disable generally for x86:
  * instead of disabling interrupts, we set a flag.  If an interrupt does come
@@ -467,15 +427,9 @@
 	 */
 	case 1:
 		*cx &= 0x00002201;
-<<<<<<< HEAD
-		/* SSE, SSE2, FXSR, MMX, CMOV, CMPXCHG8B, TSC, FPU, PAE. */
-		*dx &= 0x07808151;
-		/* The Host can do a nice optimization if it knows that the
-=======
 		*dx &= 0x07808151;
 		/*
 		 * The Host can do a nice optimization if it knows that the
->>>>>>> 80ffb3cc
 		 * kernel mappings (addresses above 0xC0000000 or whatever
 		 * PAGE_OFFSET is set to) haven't changed.  But Linux calls
 		 * flush_tlb_user() for both user and kernel mappings unless
@@ -498,11 +452,6 @@
 		if (*ax > 0x80000008)
 			*ax = 0x80000008;
 		break;
-<<<<<<< HEAD
-	case 0x80000001:
-		/* Here we should fix nx cap depending on host. */
-		/* For this version of PAE, we just clear NX bit. */
-=======
 
 	/*
 	 * PAE systems can mark pages as non-executable.  Linux calls this the
@@ -511,7 +460,6 @@
 	 * support it.
 	 */
 	case 0x80000001:
->>>>>>> 80ffb3cc
 		*dx &= ~(1 << 20);
 		break;
 	}
@@ -696,10 +644,7 @@
 			       pte_t *ptep)
 {
 #ifdef CONFIG_X86_PAE
-<<<<<<< HEAD
-=======
 	/* PAE needs to hand a 64 bit page table entry, so it uses two args. */
->>>>>>> 80ffb3cc
 	lazy_hcall4(LHCALL_SET_PTE, __pa(mm->pgd), addr,
 		    ptep->pte_low, ptep->pte_high);
 #else
@@ -715,12 +660,6 @@
 	lguest_pte_update(mm, addr, ptep);
 }
 
-<<<<<<< HEAD
-/* The Guest calls lguest_set_pud to set a top-level entry and lguest_set_pmd
- * to set a middle-level entry when PAE is activated.
- * Again, we set the entry then tell the Host which page we changed,
- * and the index of the entry we changed. */
-=======
 /*
  * The Guest calls lguest_set_pud to set a top-level entry and lguest_set_pmd
  * to set a middle-level entry when PAE is activated.
@@ -728,7 +667,6 @@
  * Again, we set the entry then tell the Host which page we changed,
  * and the index of the entry we changed.
  */
->>>>>>> 80ffb3cc
 #ifdef CONFIG_X86_PAE
 static void lguest_set_pud(pud_t *pudp, pud_t pudval)
 {
@@ -744,30 +682,16 @@
 	native_set_pmd(pmdp, pmdval);
 	lazy_hcall2(LHCALL_SET_PMD, __pa(pmdp) & PAGE_MASK,
 		   (__pa(pmdp) & (PAGE_SIZE - 1)) / sizeof(pmd_t));
-<<<<<<< HEAD
 }
 #else
 
-/* The Guest calls lguest_set_pmd to set a top-level entry when PAE is not
- * activated. */
+/* The Guest calls lguest_set_pmd to set a top-level entry when !PAE. */
 static void lguest_set_pmd(pmd_t *pmdp, pmd_t pmdval)
 {
 	native_set_pmd(pmdp, pmdval);
 	lazy_hcall2(LHCALL_SET_PGD, __pa(pmdp) & PAGE_MASK,
 		   (__pa(pmdp) & (PAGE_SIZE - 1)) / sizeof(pmd_t));
 }
-=======
-}
-#else
-
-/* The Guest calls lguest_set_pmd to set a top-level entry when !PAE. */
-static void lguest_set_pmd(pmd_t *pmdp, pmd_t pmdval)
-{
-	native_set_pmd(pmdp, pmdval);
-	lazy_hcall2(LHCALL_SET_PGD, __pa(pmdp) & PAGE_MASK,
-		   (__pa(pmdp) & (PAGE_SIZE - 1)) / sizeof(pmd_t));
-}
->>>>>>> 80ffb3cc
 #endif
 
 /*
@@ -784,24 +708,10 @@
 static void lguest_set_pte(pte_t *ptep, pte_t pteval)
 {
 	native_set_pte(ptep, pteval);
-<<<<<<< HEAD
 	if (cr3_changed)
 		lazy_hcall1(LHCALL_FLUSH_TLB, 1);
 }
 
-#ifdef CONFIG_X86_PAE
-static void lguest_set_pte_atomic(pte_t *ptep, pte_t pte)
-{
-	native_set_pte_atomic(ptep, pte);
-=======
->>>>>>> 80ffb3cc
-	if (cr3_changed)
-		lazy_hcall1(LHCALL_FLUSH_TLB, 1);
-}
-
-<<<<<<< HEAD
-void lguest_pte_clear(struct mm_struct *mm, unsigned long addr, pte_t *ptep)
-=======
 #ifdef CONFIG_X86_PAE
 /*
  * With 64-bit PTE values, we need to be careful setting them: if we set 32
@@ -817,28 +727,19 @@
 
 static void lguest_pte_clear(struct mm_struct *mm, unsigned long addr,
 			     pte_t *ptep)
->>>>>>> 80ffb3cc
 {
 	native_pte_clear(mm, addr, ptep);
 	lguest_pte_update(mm, addr, ptep);
 }
 
-<<<<<<< HEAD
-void lguest_pmd_clear(pmd_t *pmdp)
-=======
 static void lguest_pmd_clear(pmd_t *pmdp)
->>>>>>> 80ffb3cc
 {
 	lguest_set_pmd(pmdp, __pmd(0));
 }
 #endif
 
-<<<<<<< HEAD
-/* Unfortunately for Lguest, the pv_mmu_ops for page tables were based on
-=======
 /*
  * Unfortunately for Lguest, the pv_mmu_ops for page tables were based on
->>>>>>> 80ffb3cc
  * native page table operations.  On native hardware you can set a new page
  * table entry whenever you want, but if you want to remove one you have to do
  * a TLB flush (a TLB is a little cache of page table entries kept by the CPU).
@@ -917,12 +818,7 @@
 	unsigned int i;
 
 	for (i = FIRST_EXTERNAL_VECTOR; i < NR_VECTORS; i++) {
-<<<<<<< HEAD
-		/* Some systems map "vectors" to interrupts weirdly.  Lguest has
-		 * a straightforward 1 to 1 mapping, so force that here. */
-=======
 		/* Some systems map "vectors" to interrupts weirdly.  Not us! */
->>>>>>> 80ffb3cc
 		__get_cpu_var(vector_irq)[i] = i - FIRST_EXTERNAL_VECTOR;
 		if (i != SYSCALL_VECTOR)
 			set_intr_gate(i, interrupt[i - FIRST_EXTERNAL_VECTOR]);
@@ -1357,10 +1253,7 @@
 	pv_info.paravirt_enabled = 1;
 	/* We're running at privilege level 1, not 0 as normal. */
 	pv_info.kernel_rpl = 1;
-<<<<<<< HEAD
-=======
 	/* Everyone except Xen runs with this set. */
->>>>>>> 80ffb3cc
 	pv_info.shared_kernel_pmd = 1;
 
 	/*
