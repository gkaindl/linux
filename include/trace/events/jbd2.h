#undef TRACE_SYSTEM
#define TRACE_SYSTEM jbd2

#if !defined(_TRACE_JBD2_H) || defined(TRACE_HEADER_MULTI_READ)
#define _TRACE_JBD2_H

#include <linux/jbd2.h>
#include <linux/tracepoint.h>

<<<<<<< HEAD
=======
struct transaction_chp_stats_s;
struct transaction_run_stats_s;

>>>>>>> ad1cd745
TRACE_EVENT(jbd2_checkpoint,

	TP_PROTO(journal_t *journal, int result),

	TP_ARGS(journal, result),

	TP_STRUCT__entry(
		__field(	dev_t,	dev			)
		__field(	int,	result			)
	),

	TP_fast_assign(
		__entry->dev		= journal->j_fs_dev->bd_dev;
		__entry->result		= result;
	),

	TP_printk("dev %s result %d",
		  jbd2_dev_to_name(__entry->dev), __entry->result)
);

TRACE_EVENT(jbd2_start_commit,

	TP_PROTO(journal_t *journal, transaction_t *commit_transaction),

	TP_ARGS(journal, commit_transaction),

	TP_STRUCT__entry(
		__field(	dev_t,	dev			)
		__field(	char,	sync_commit		  )
		__field(	int,	transaction		  )
	),

	TP_fast_assign(
		__entry->dev		= journal->j_fs_dev->bd_dev;
		__entry->sync_commit = commit_transaction->t_synchronous_commit;
		__entry->transaction	= commit_transaction->t_tid;
	),

	TP_printk("dev %s transaction %d sync %d",
		  jbd2_dev_to_name(__entry->dev), __entry->transaction,
		  __entry->sync_commit)
);

TRACE_EVENT(jbd2_commit_locking,

	TP_PROTO(journal_t *journal, transaction_t *commit_transaction),

	TP_ARGS(journal, commit_transaction),

	TP_STRUCT__entry(
		__field(	dev_t,	dev			)
		__field(	char,	sync_commit		  )
		__field(	int,	transaction		  )
	),

	TP_fast_assign(
		__entry->dev		= journal->j_fs_dev->bd_dev;
		__entry->sync_commit = commit_transaction->t_synchronous_commit;
		__entry->transaction	= commit_transaction->t_tid;
	),

	TP_printk("dev %s transaction %d sync %d",
		  jbd2_dev_to_name(__entry->dev), __entry->transaction,
		  __entry->sync_commit)
);

TRACE_EVENT(jbd2_commit_flushing,

	TP_PROTO(journal_t *journal, transaction_t *commit_transaction),

	TP_ARGS(journal, commit_transaction),

	TP_STRUCT__entry(
		__field(	dev_t,	dev			)
		__field(	char,	sync_commit		  )
		__field(	int,	transaction		  )
	),

	TP_fast_assign(
		__entry->dev		= journal->j_fs_dev->bd_dev;
		__entry->sync_commit = commit_transaction->t_synchronous_commit;
		__entry->transaction	= commit_transaction->t_tid;
	),

	TP_printk("dev %s transaction %d sync %d",
		  jbd2_dev_to_name(__entry->dev), __entry->transaction,
		  __entry->sync_commit)
);

TRACE_EVENT(jbd2_commit_logging,

	TP_PROTO(journal_t *journal, transaction_t *commit_transaction),

	TP_ARGS(journal, commit_transaction),

	TP_STRUCT__entry(
		__field(	dev_t,	dev			)
		__field(	char,	sync_commit		  )
		__field(	int,	transaction		  )
	),

	TP_fast_assign(
		__entry->dev		= journal->j_fs_dev->bd_dev;
		__entry->sync_commit = commit_transaction->t_synchronous_commit;
		__entry->transaction	= commit_transaction->t_tid;
	),

	TP_printk("dev %s transaction %d sync %d",
		  jbd2_dev_to_name(__entry->dev), __entry->transaction,
		  __entry->sync_commit)
);

TRACE_EVENT(jbd2_end_commit,
	TP_PROTO(journal_t *journal, transaction_t *commit_transaction),

	TP_ARGS(journal, commit_transaction),

	TP_STRUCT__entry(
		__field(	dev_t,	dev			)
		__field(	char,	sync_commit		  )
		__field(	int,	transaction		  )
		__field(	int,	head		  	  )
	),

	TP_fast_assign(
		__entry->dev		= journal->j_fs_dev->bd_dev;
		__entry->sync_commit = commit_transaction->t_synchronous_commit;
		__entry->transaction	= commit_transaction->t_tid;
		__entry->head		= journal->j_tail_sequence;
	),

	TP_printk("dev %s transaction %d sync %d head %d",
		  jbd2_dev_to_name(__entry->dev), __entry->transaction,
		  __entry->sync_commit, __entry->head)
);

TRACE_EVENT(jbd2_submit_inode_data,
	TP_PROTO(struct inode *inode),

	TP_ARGS(inode),

	TP_STRUCT__entry(
		__field(	dev_t,	dev			)
		__field(	ino_t,	ino			)
	),

	TP_fast_assign(
		__entry->dev	= inode->i_sb->s_dev;
		__entry->ino	= inode->i_ino;
	),

	TP_printk("dev %s ino %lu",
		  jbd2_dev_to_name(__entry->dev), (unsigned long) __entry->ino)
<<<<<<< HEAD
=======
);

TRACE_EVENT(jbd2_run_stats,
	TP_PROTO(dev_t dev, unsigned long tid,
		 struct transaction_run_stats_s *stats),

	TP_ARGS(dev, tid, stats),

	TP_STRUCT__entry(
		__field(		dev_t,	dev		)
		__field(	unsigned long,	tid		)
		__field(	unsigned long,	wait		)
		__field(	unsigned long,	running		)
		__field(	unsigned long,	locked		)
		__field(	unsigned long,	flushing	)
		__field(	unsigned long,	logging		)
		__field(		__u32,	handle_count	)
		__field(		__u32,	blocks		)
		__field(		__u32,	blocks_logged	)
	),

	TP_fast_assign(
		__entry->dev		= dev;
		__entry->tid		= tid;
		__entry->wait		= stats->rs_wait;
		__entry->running	= stats->rs_running;
		__entry->locked		= stats->rs_locked;
		__entry->flushing	= stats->rs_flushing;
		__entry->logging	= stats->rs_logging;
		__entry->handle_count	= stats->rs_handle_count;
		__entry->blocks		= stats->rs_blocks;
		__entry->blocks_logged	= stats->rs_blocks_logged;
	),

	TP_printk("dev %s tid %lu wait %u running %u locked %u flushing %u "
		  "logging %u handle_count %u blocks %u blocks_logged %u",
		  jbd2_dev_to_name(__entry->dev), __entry->tid,
		  jiffies_to_msecs(__entry->wait),
		  jiffies_to_msecs(__entry->running),
		  jiffies_to_msecs(__entry->locked),
		  jiffies_to_msecs(__entry->flushing),
		  jiffies_to_msecs(__entry->logging),
		  __entry->handle_count, __entry->blocks,
		  __entry->blocks_logged)
);

TRACE_EVENT(jbd2_checkpoint_stats,
	TP_PROTO(dev_t dev, unsigned long tid,
		 struct transaction_chp_stats_s *stats),

	TP_ARGS(dev, tid, stats),

	TP_STRUCT__entry(
		__field(		dev_t,	dev		)
		__field(	unsigned long,	tid		)
		__field(	unsigned long,	chp_time	)
		__field(		__u32,	forced_to_close	)
		__field(		__u32,	written		)
		__field(		__u32,	dropped		)
	),

	TP_fast_assign(
		__entry->dev		= dev;
		__entry->tid		= tid;
		__entry->chp_time	= stats->cs_chp_time;
		__entry->forced_to_close= stats->cs_forced_to_close;
		__entry->written	= stats->cs_written;
		__entry->dropped	= stats->cs_dropped;
	),

	TP_printk("dev %s tid %lu chp_time %u forced_to_close %u "
		  "written %u dropped %u",
		  jbd2_dev_to_name(__entry->dev), __entry->tid,
		  jiffies_to_msecs(__entry->chp_time),
		  __entry->forced_to_close, __entry->written, __entry->dropped)
>>>>>>> ad1cd745
);

#endif /* _TRACE_JBD2_H */

/* This part must be outside protection */
#include <trace/define_trace.h><|MERGE_RESOLUTION|>--- conflicted
+++ resolved
@@ -7,12 +7,9 @@
 #include <linux/jbd2.h>
 #include <linux/tracepoint.h>
 
-<<<<<<< HEAD
-=======
 struct transaction_chp_stats_s;
 struct transaction_run_stats_s;
 
->>>>>>> ad1cd745
 TRACE_EVENT(jbd2_checkpoint,
 
 	TP_PROTO(journal_t *journal, int result),
@@ -166,8 +163,6 @@
 
 	TP_printk("dev %s ino %lu",
 		  jbd2_dev_to_name(__entry->dev), (unsigned long) __entry->ino)
-<<<<<<< HEAD
-=======
 );
 
 TRACE_EVENT(jbd2_run_stats,
@@ -243,7 +238,6 @@
 		  jbd2_dev_to_name(__entry->dev), __entry->tid,
 		  jiffies_to_msecs(__entry->chp_time),
 		  __entry->forced_to_close, __entry->written, __entry->dropped)
->>>>>>> ad1cd745
 );
 
 #endif /* _TRACE_JBD2_H */
